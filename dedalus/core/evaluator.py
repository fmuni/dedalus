--- conflicted
+++ resolved
@@ -8,11 +8,8 @@
 from collections import defaultdict
 import pathlib
 import h5py
-<<<<<<< HEAD
 import shutil
-=======
 import uuid
->>>>>>> a5abcbd0
 import numpy as np
 from mpi4py import MPI
 
@@ -80,22 +77,12 @@
             self.groups[handler.group].append(handler)
         return handler
 
-<<<<<<< HEAD
     def evaluate_group(self, group, **kw):
-=======
-    def evaluate_group(self, group, wall_time, sim_time, timestep, iteration, id=None):
->>>>>>> a5abcbd0
         """Evaluate all handlers in a group."""
         handlers = self.groups[group]
-<<<<<<< HEAD
         self.evaluate_handlers(handlers, **kw)
 
     def evaluate_scheduled(self, wall_time, sim_time, iteration, **kw):
-=======
-        self.evaluate_handlers(handlers, wall_time, sim_time, timestep, iteration, id=id)
-
-    def evaluate_scheduled(self, wall_time, sim_time, timestep, iteration, id=None):
->>>>>>> a5abcbd0
         """Evaluate all scheduled handlers."""
 
         scheduled_handlers = []
@@ -116,15 +103,9 @@
                 handler.last_sim_div  = sim_div
                 handler.last_iter_div = iter_div
 
-<<<<<<< HEAD
         self.evaluate_handlers(scheduled_handlers, wall_time=wall_time, sim_time=sim_time, iteration=iteration, **kw)
-
-    def evaluate_handlers(self, handlers, sim_time, **kw):
-=======
-        self.evaluate_handlers(scheduled_handlers, wall_time, sim_time, timestep, iteration, id=id)
-
-    def evaluate_handlers(self, handlers, wall_time, sim_time, timestep, iteration, id=None):
->>>>>>> a5abcbd0
+        
+    def evaluate_handlers(self, handlers, id=None, **kw):
         """Evaluate a collection of handlers."""
 
         # Default to uuid to cache within evaluation, but not across evaluations
@@ -168,7 +149,7 @@
 
         # Process
         for handler in handlers:
-            handler.process(sim_time=sim_time, **kw)
+            handler.process(**kw)
 
     @staticmethod
     def get_fields(tasks):
